//! A machine learning library for supervised regression trainings
//!
//! This library wants to enable its users to write teachers
//! independently of the model trained or the cost function that is meant to
//! be minimized. To get started right away, you may want to
//! have a look at the [tutorial](./tutorial/index.html).
//!
//! # Design
//! The three most important traits are [Model], [Cost],
//! and [Training]. [Teacher]s act as factories for [Training]s and
//! hold parameters which do not change during learning.
//!
//! [Model]: ./trait.Model.html
//! [Cost]: ./trait.Cost.html
//! [Training]: ./trait.Cost.html
//! [Teacher]: ./trait.Teacher.html

#![warn(missing_docs)]
#![cfg_attr(feature="clippy", feature(plugin))]
#![cfg_attr(feature="clippy", plugin(clippy))]

extern crate num;

use std::iter::IntoIterator;
use num::Float;

/// A Model is a parameterized expert algorithm
///
/// Implementations of this trait can be found in
/// [models](./model/index.html)
pub trait Model: Clone {
    /// Input features
    type Input;
    /// Target type
    type Target: Float;

    /// Predicts a target for the inputs based on the internal coefficents
    fn predict(&self, &Self::Input) -> Self::Target;

    /// The number of internal coefficents this model depends on
    fn num_coefficents(&self) -> usize;

    /// Value predict derived by the n-th `coefficent` at `input`
    fn gradient(&self, coefficent: usize, input: &Self::Input) -> Self::Target;

    /// Mutable reference to the n-th `coefficent`
    fn coefficent(&mut self, coefficent: usize) -> &mut Self::Target;
}

/// Cost function whose value is supposed be minimized by the training algorithm
///
/// Implementations of this trait can be found in
/// [cost](./cost/index.html)
pub trait Cost {
    /// Error type used by the cost function
    ///
    /// Usually `f64` or `f32`
    type Error: Float;

    /// Value of the cost function derived by the n-th coefficent at x
    /// expressed in Error(x) and dY(x)/dx
    ///
    /// This method is called by stochastic gradient descent (SGD)-based training algorithm in order to
    /// determine the delta of the coefficents
    fn gradient(&self,
                prediction: Self::Error,
                truth: Self::Error,
                gradient_error_by_coefficent: Self::Error)
                -> Self::Error;
}

/// Algorithms used to adapt [Model](./trait.Model.html) coefficents
///
/// Implementations of this trait may hold mutable state during
/// learning. You find training algorithms in [training](./training/index.html)
pub trait Training {
    /// `Model` changed by this `Training`
    ///
    /// A `Training` is strictly associated with a `Model` type. One could
    /// even argue that an instance of `Training` strictly belongs to an
    /// instance of `Model`
    type Model: Model;

    /// Changes `model`s coefficents so they minimize the `cost` function (hopefully)
    fn teach_event<C>(&mut self,
                      cost: &C,
                      model: &mut Self::Model,
                      features: &<Self::Model as Model>::Input,
                      truth: <Self::Model as Model>::Target)
        where C: Cost<Error = <Self::Model as Model>::Target>;
}

/// Factories for [Training](./trait.Training.html)
pub trait Teacher<M: Model> {
    /// Contains state which changes during the training, but is not required by the expert
    ///
<<<<<<< HEAD
    /// Examples are the velocity of the coefficents (in SGD) or the number of events
    /// already learned. This may also be empty
=======
    /// Examples are the velocity of the coefficents (in stochastic gradient
    /// descent) or the number of events already learned.
    /// This may also be empty
>>>>>>> 79ff6aff
    type Training: Training<Model = M>;

    /// Creates a new `Training` object to hold training state
    fn new_training(&self, model: &M) -> Self::Training;
}

/// Teaches `model` all events in `history`
pub fn learn_history<M, C, T, H>(teacher: &T, cost: &C, model: &mut M, history: H)
    where M: Model,
          C: Cost<Error = M::Target>,
          T: Teacher<M>,
          H: IntoIterator<Item = (M::Input, M::Target)>
{
    let mut training = teacher.new_training(model);
    for (features, truth) in history {

        training.teach_event(cost, model, &features, truth);
    }
}

/// Implementations of `Model` trait
pub mod model;
/// Implementations of `Cost` trait
pub mod cost;
/// Implementations of `Training` trait
pub mod training;
/// Implementations of `Teacher` trait
pub mod teacher;
/// Defines linear algebra traits used for some model parameters
pub mod linear_algebra;
pub mod tutorial;<|MERGE_RESOLUTION|>--- conflicted
+++ resolved
@@ -60,8 +60,8 @@
     /// Value of the cost function derived by the n-th coefficent at x
     /// expressed in Error(x) and dY(x)/dx
     ///
-    /// This method is called by stochastic gradient descent (SGD)-based training algorithm in order to
-    /// determine the delta of the coefficents
+    /// This method is called by stochastic gradient descent (SGD)-based
+    /// training algorithm in order to determine the delta of the coefficents
     fn gradient(&self,
                 prediction: Self::Error,
                 truth: Self::Error,
@@ -94,14 +94,9 @@
 pub trait Teacher<M: Model> {
     /// Contains state which changes during the training, but is not required by the expert
     ///
-<<<<<<< HEAD
-    /// Examples are the velocity of the coefficents (in SGD) or the number of events
-    /// already learned. This may also be empty
-=======
     /// Examples are the velocity of the coefficents (in stochastic gradient
     /// descent) or the number of events already learned.
     /// This may also be empty
->>>>>>> 79ff6aff
     type Training: Training<Model = M>;
 
     /// Creates a new `Training` object to hold training state
